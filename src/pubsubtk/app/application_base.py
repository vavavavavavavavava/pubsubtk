--- conflicted
+++ resolved
@@ -1,4 +1,3 @@
-<<<<<<< HEAD
 # application_base.py - アプリケーションの基底クラスを定義
 
 """Tkinter アプリケーション向けの共通基底クラスを提供します。
@@ -9,9 +8,8 @@
 いずれも ``ApplicationCommon`` Mixin を継承して Pub/Sub 機能と
 状態管理機能を自動的に組み込みます。
 """
-=======
+
 from __future__ import annotations
->>>>>>> 6956b9de
 
 import asyncio
 import tkinter as tk
@@ -109,11 +107,9 @@
         )
         self.subscribe(DefaultProcessorTopic.DELETE_PROCESSOR, self.delete_processor)
 
-<<<<<<< HEAD
-    def _create_component(self,
-                         cls: ComponentType,
-                         parent: tk.Widget,
-                         kwargs: dict = None) -> tk.Widget:
+    def _create_component(
+        self, cls: ComponentType, parent: tk.Widget, kwargs: dict = None
+    ) -> tk.Widget:
         """コンポーネントを種類に応じて生成する共通メソッド。
 
         Args:
@@ -123,13 +119,6 @@
 
         Returns:
             生成したウィジェットインスタンス。
-=======
-    def _create_component(
-        self, cls: ComponentType, parent: tk.Widget, kwargs: dict = None
-    ) -> tk.Widget:
-        """
-        コンポーネントの種類に応じて適切にインスタンス化する共通メソッド
->>>>>>> 6956b9de
         """
         kwargs = kwargs or {}
 
@@ -176,12 +165,7 @@
         del self._processors[name]
 
     def set_template(self, template_cls: TemplateComponentType) -> None:
-<<<<<<< HEAD
         """アプリケーションにテンプレートを設定する。
-=======
-        """
-        アプリケーションにテンプレートを設定する。
->>>>>>> 6956b9de
 
         Args:
             template_cls: 適用する ``TemplateComponent`` のクラス。
@@ -234,12 +218,7 @@
         cls: ComponentType,
         kwargs: dict = None,
     ) -> None:
-<<<<<<< HEAD
         """テンプレートの特定スロットのコンテンツを切り替える。
-=======
-        """
-        テンプレートの特定スロットのコンテンツを切り替える。
->>>>>>> 6956b9de
 
         Args:
             slot_name: 変更対象のスロット名。
@@ -351,7 +330,7 @@
         self.destroy()
 
 
-class TkApplication(ApplicationCommon, tk.Tk):
+class TkApplication(ApplicationCommon[TState], tk.Tk, Generic[TState]):
     def __init__(
         self,
         state_cls: Type[TState],
@@ -376,7 +355,7 @@
         self.init_common(title, geometry)
 
 
-class ThemedApplication(ApplicationCommon, ThemedTk):
+class ThemedApplication(ApplicationCommon[TState], ThemedTk, Generic[TState]):
     def __init__(
         self,
         state_cls: Type[TState],
